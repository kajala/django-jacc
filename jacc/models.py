--- conflicted
+++ resolved
@@ -443,18 +443,12 @@
         Returns receivables account. Receivables account is assumed to be the one were invoice rows were recorded.
         :return: Account or None
         """
-<<<<<<< HEAD
-        if not hasattr(self, "cache_receivables_account") or self.cache_receivables_account is None:
-            self.cache_receivables_account = AccountEntry.objects.filter(source_invoice=self).order_by("id").first()
-        return self.cache_receivables_account.account if self.cache_receivables_account else None
-=======
         if self.cached_receivables_account is None:
             row = AccountEntry.objects.filter(source_invoice=self).order_by("id").first()
             if row is not None:
                 assert isinstance(row, AccountEntry)
                 self.cached_receivables_account = row.account
         return self.cached_receivables_account
->>>>>>> 5aaef26e
 
     @property
     def currency(self) -> str:
